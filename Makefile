--- conflicted
+++ resolved
@@ -132,23 +132,19 @@
 	$(ETIME)
 
 #################### Build ####################
-<<<<<<< HEAD
 workspace: clippy
 	$(STIME)
 	@cargo build
 	$(ETIME)
 
 clippy:
-=======
+	$(STIME)
+	@cargo clippy -- -D warnings
+	$(ETIME)
+
 flowide:
 	$(STIME)
 	@cargo build --manifest-path=flowide/Cargo.toml
-	$(ETIME)
-
-workspace:
->>>>>>> f2ac42b5
-	$(STIME)
-	@cargo clippy -- -D warnings
 	$(ETIME)
 
 flowrunner:
