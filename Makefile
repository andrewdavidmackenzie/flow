--- conflicted
+++ resolved
@@ -4,13 +4,10 @@
 YUM := $(shell command -v yum 2> /dev/null)
 STIME = @mkdir -p target;date '+%s' > target/.$@time ; echo "<------ Target '$@' starting"
 ETIME = @read st < target/.$@time ; st=$$((`date '+%s'`-$$st)) ; echo "------> Target '$@' done in $$st seconds"
-<<<<<<< HEAD
 SOURCES = $(shell find . -type f -name \*.rs)
 MARKDOWN = $(shell find . -type f -name \*.md)
 DOTS = $(shell find . -type f -name \*.dot)
 SVGS = $(patsubst %.dot,%.dot.svg,$(DOTS))
-=======
->>>>>>> 0d56ef3b
 FLOWSTDLIB_SOURCES = $(shell find flowstdlib -type f -name \*.rs)
 FLOWSTDLIB_TOMLS = $(shell find flowstdlib -type f -name \*.toml)
 FLOWSTDLIB_MARKDOWN = $(shell find flowstdlib -type f -name \*.md)
@@ -19,15 +16,8 @@
 export FLOW_ROOT := $(dir $(realpath $(firstword $(MAKEFILE_LIST))))
 export SHELL := /bin/bash
 
-.PHONNE: all
-<<<<<<< HEAD
+.PHONY: all
 all: clippy build test samples docs
-=======
-all:
-	$(STIME)
-	@$(MAKE) clippy build test samples docs
-	$(ETIME)
->>>>>>> 0d56ef3b
 
 ########## Configure Dependencies ############
 .PHONY: config
@@ -164,11 +154,7 @@
 
 #################### Build ####################
 .PHONY: build
-<<<<<<< HEAD
 build: $(SOURCES) flowstdlib
-=======
-build: flowstdlib
->>>>>>> 0d56ef3b
 	$(STIME)
 	@PKG_CONFIG_PATH="/usr/local/lib/pkgconfig:/usr/local/opt/lib/pkgconfig:/usr/local/Cellar/glib/2.62.3/lib/pkgconfig:/usr/lib64/pkgconfig" cargo build
 	$(ETIME)
@@ -192,13 +178,8 @@
 .PHONY: coverage
 coverage: kcov measure upload-coverage
 
-<<<<<<< HEAD
 .PHONY: upload-coverage
 upload-coverage:
-=======
-.PHONY: upload_coverage
-upload_coverage:
->>>>>>> 0d56ef3b
 	$(STIME)
 	@echo "Uploading coverage to https://codecov.io....."
 	@curl -s https://codecov.io/bash | bash
@@ -214,14 +195,8 @@
 	@for file in `cat .test_list`; do mkdir -p "target/cov/$(basename $$file)"; echo "-------> Testing coverage of $$file"; kcov --include-pattern=$$FLOW_ROOT --exclude-path=flowc/tests,flowr/tests --exclude-region='#[cfg(test)]:#[cfg(testkcovstopmarker)]' "target/cov/$(basename $$file)" $$file; done
 	$(ETIME)
 
-<<<<<<< HEAD
 .PHONY: kcov
 kcov: $(KCOV)
-=======
-.PHONY: build-kcov
-build-kcov:
-	$(STIME)
->>>>>>> 0d56ef3b
 ifeq ($(KCOV),)
 	$(STIME)
 	@echo "'kcov' is not installed. Building and installing it"
@@ -289,10 +264,7 @@
 sample_flows := $(patsubst samples/%,samples/%test.output,$(filter %/, $(wildcard samples/*/)))
 
 # This target must be below sample-flows in the Makefile
-<<<<<<< HEAD
 .PHONY: samples
-=======
->>>>>>> 0d56ef3b
 samples: build flowstdlib
 	$(STIME)
 	@$(MAKE) clean-samples
