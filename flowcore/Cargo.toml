[package]
name = "flowcore"
description = "Structures shared between runtime and clients"
version.workspace = true
authors.workspace = true
license.workspace = true
documentation.workspace = true
homepage.workspace = true
repository.workspace = true
readme = "README.md"
edition.workspace = true

# Files to exclude from packaging and publishing
exclude = [".gitignore", "Cargo.lock"]

[badges]
maintenance = { status = "actively-developed" }

[lib]
name = "flowcore"
path = "src/lib.rs"

[features]
default = []
context = []  # whether this library is aware of the flow context functions or not
debugger = [] # feature to add the debugger
online_tests = []
meta_provider = []
file_provider = []
http_provider = []

[dependencies]
serde_json = { version = "1.0", default-features = false, features = ["alloc"] }
serde_derive = { version = "~1.0.27"}
error-chain = {version = "0.12.2"}
url = { version = "2.2", features = ["serde"] }
log = {version = "0.4.22"}
<<<<<<< HEAD
serde = { version = "~1.0.206"}
toml = { version = "0.8.17" }
=======
serde = { version = "~1.0.204"}
toml = { version = "0.8.19" }
>>>>>>> e7b8e631
serde_yaml = { version = "~0.9" }

[target.'cfg(not(target_arch = "wasm32"))'.dependencies]
curl = {version = "~0.4" }
simpath = { version = "~2.5", features = ["urls"] }

[lints]
workspace = true<|MERGE_RESOLUTION|>--- conflicted
+++ resolved
@@ -35,13 +35,8 @@
 error-chain = {version = "0.12.2"}
 url = { version = "2.2", features = ["serde"] }
 log = {version = "0.4.22"}
-<<<<<<< HEAD
 serde = { version = "~1.0.206"}
-toml = { version = "0.8.17" }
-=======
-serde = { version = "~1.0.204"}
 toml = { version = "0.8.19" }
->>>>>>> e7b8e631
 serde_yaml = { version = "~0.9" }
 
 [target.'cfg(not(target_arch = "wasm32"))'.dependencies]
